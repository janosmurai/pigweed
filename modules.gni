# Copyright 2020 The Pigweed Authors
#
# Licensed under the Apache License, Version 2.0 (the "License"); you may not
# use this file except in compliance with the License. You may obtain a copy of
# the License at
#
#     https://www.apache.org/licenses/LICENSE-2.0
#
# Unless required by applicable law or agreed to in writing, software
# distributed under the License is distributed on an "AS IS" BASIS, WITHOUT
# WARRANTIES OR CONDITIONS OF ANY KIND, either express or implied. See the
# License for the specific language governing permissions and limitations under
# the License.

declare_args() {
  # This file defines a directory variable for each of Pigweed's modules. This
  # allows modules to be moved or swapped out without breaking existing builds.
  # All module variables are prefixed with dir_.
  dir_docker = get_path_info("docker", "abspath")
  dir_pw_allocator = get_path_info("pw_allocator", "abspath")
  dir_pw_arduino_build = get_path_info("pw_arduino_build", "abspath")
  dir_pw_assert = get_path_info("pw_assert", "abspath")
  dir_pw_assert_basic = get_path_info("pw_assert_basic", "abspath")
  dir_pw_assert_log = get_path_info("pw_assert_log", "abspath")
  dir_pw_base64 = get_path_info("pw_base64", "abspath")
  dir_pw_bloat = get_path_info("pw_bloat", "abspath")
  dir_pw_blob_store = get_path_info("pw_blob_store", "abspath")
  dir_pw_boot_armv7m = get_path_info("pw_boot_armv7m", "abspath")
  dir_pw_build = get_path_info("pw_build", "abspath")
  dir_pw_bytes = get_path_info("pw_bytes", "abspath")
  dir_pw_checksum = get_path_info("pw_checksum", "abspath")
  dir_pw_chrono = get_path_info("pw_chrono", "abspath")
  dir_pw_chrono_freertos = get_path_info("pw_chrono_freertos", "abspath")
  dir_pw_chrono_stl = get_path_info("pw_chrono_stl", "abspath")
  dir_pw_chrono_threadx = get_path_info("pw_chrono_threadx", "abspath")
  dir_pw_cli = get_path_info("pw_cli", "abspath")
  dir_pw_containers = get_path_info("pw_containers", "abspath")
  dir_pw_cpu_exception = get_path_info("pw_cpu_exception", "abspath")
  dir_pw_cpu_exception_armv7m =
      get_path_info("pw_cpu_exception_armv7m", "abspath")
  dir_pw_docgen = get_path_info("pw_docgen", "abspath")
  dir_pw_doctor = get_path_info("pw_doctor", "abspath")
  dir_pw_hex_dump = get_path_info("pw_hex_dump", "abspath")
  dir_pw_env_setup = get_path_info("pw_env_setup", "abspath")
  dir_pw_hdlc_lite = get_path_info("pw_hdlc_lite", "abspath")
  dir_pw_i2c = get_path_info("pw_i2c", "abspath")
  dir_pw_interrupt = get_path_info("pw_interrupt", "abspath")
  dir_pw_interrupt_cortex_m = get_path_info("pw_interrupt_cortex_m", "abspath")
  dir_pw_kvs = get_path_info("pw_kvs", "abspath")
  dir_pw_log = get_path_info("pw_log", "abspath")
  dir_pw_log_basic = get_path_info("pw_log_basic", "abspath")
  dir_pw_log_multisink = get_path_info("pw_log_multisink", "abspath")
  dir_pw_log_null = get_path_info("pw_log_null", "abspath")
  dir_pw_log_rpc = get_path_info("pw_log_rpc", "abspath")
  dir_pw_log_tokenized = get_path_info("pw_log_tokenized", "abspath")
  dir_pw_malloc = get_path_info("pw_malloc", "abspath")
  dir_pw_malloc_freelist = get_path_info("pw_malloc_freelist", "abspath")
  dir_pw_metric = get_path_info("pw_metric", "abspath")
  dir_pw_minimal_cpp_stdlib = get_path_info("pw_minimal_cpp_stdlib", "abspath")
  dir_pw_module = get_path_info("pw_module", "abspath")
  dir_pw_fuzzer = get_path_info("pw_fuzzer", "abspath")
  dir_pw_package = get_path_info("pw_package", "abspath")
  dir_pw_polyfill = get_path_info("pw_polyfill", "abspath")
  dir_pw_preprocessor = get_path_info("pw_preprocessor", "abspath")
  dir_pw_presubmit = get_path_info("pw_presubmit", "abspath")
  dir_pw_protobuf = get_path_info("pw_protobuf", "abspath")
  dir_pw_protobuf_compiler = get_path_info("pw_protobuf_compiler", "abspath")
  dir_pw_random = get_path_info("pw_random", "abspath")
  dir_pw_result = get_path_info("pw_result", "abspath")
  dir_pw_ring_buffer = get_path_info("pw_ring_buffer", "abspath")
  dir_pw_rpc = get_path_info("pw_rpc", "abspath")
  dir_pw_span = get_path_info("pw_span", "abspath")
  dir_pw_status = get_path_info("pw_status", "abspath")
  dir_pw_stream = get_path_info("pw_stream", "abspath")
  dir_pw_string = get_path_info("pw_string", "abspath")
  dir_pw_sync = get_path_info("pw_sync", "abspath")
  dir_pw_sync_freertos = get_path_info("pw_sync_freertos", "abspath")
  dir_pw_sync_stl = get_path_info("pw_sync_stl", "abspath")
  dir_pw_sync_threadx = get_path_info("pw_sync_threadx", "abspath")
  dir_pw_sys_io = get_path_info("pw_sys_io", "abspath")
  dir_pw_sys_io_baremetal_lm3s6965evb =
      get_path_info("pw_sys_io_baremetal_lm3s6965evb", "abspath")
  dir_pw_sys_io_baremetal_stm32f429 =
      get_path_info("pw_sys_io_baremetal_stm32f429", "abspath")
<<<<<<< HEAD
  dir_pw_sys_io_baremetal_stm32f407 = 
      get_path_info("pw_sys_io_baremetal_stm32f407", "abspath")
=======
  dir_pw_sys_io_arduino = get_path_info("pw_sys_io_arduino", "abspath")
>>>>>>> b5875086
  dir_pw_sys_io_stdio = get_path_info("pw_sys_io_stdio", "abspath")
  dir_pw_target_runner = get_path_info("pw_target_runner", "abspath")
  dir_pw_third_party = get_path_info("third_party", "abspath")
  dir_pw_tokenizer = get_path_info("pw_tokenizer", "abspath")
  dir_pw_toolchain = get_path_info("pw_toolchain", "abspath")
  dir_pw_trace = get_path_info("pw_trace", "abspath")
  dir_pw_trace_tokenized = get_path_info("pw_trace_tokenized", "abspath")
  dir_pw_unit_test = get_path_info("pw_unit_test", "abspath")
  dir_pw_varint = get_path_info("pw_varint", "abspath")
  dir_pw_watch = get_path_info("pw_watch", "abspath")
  dir_pw_web_ui = get_path_info("pw_web_ui", "abspath")
}<|MERGE_RESOLUTION|>--- conflicted
+++ resolved
@@ -82,12 +82,9 @@
       get_path_info("pw_sys_io_baremetal_lm3s6965evb", "abspath")
   dir_pw_sys_io_baremetal_stm32f429 =
       get_path_info("pw_sys_io_baremetal_stm32f429", "abspath")
-<<<<<<< HEAD
   dir_pw_sys_io_baremetal_stm32f407 = 
       get_path_info("pw_sys_io_baremetal_stm32f407", "abspath")
-=======
   dir_pw_sys_io_arduino = get_path_info("pw_sys_io_arduino", "abspath")
->>>>>>> b5875086
   dir_pw_sys_io_stdio = get_path_info("pw_sys_io_stdio", "abspath")
   dir_pw_target_runner = get_path_info("pw_target_runner", "abspath")
   dir_pw_third_party = get_path_info("third_party", "abspath")
