--- conflicted
+++ resolved
@@ -48,10 +48,6 @@
 :: will complain if they see that variable set.
 :: TODO(mohrr) find out a way to do this without PW_CHECKOUT_ROOT.
 
-<<<<<<< HEAD
-echo %PW_ROOT%
-
-=======
 :: ~dp0 is the batchism for the directory in which a .bat file resides.
 if "%PW_CHECKOUT_ROOT%"=="" ^
 set "PW_ROOT=%~dp0." &^
@@ -62,7 +58,6 @@
 set "PW_CHECKOUT_ROOT="
 
 :select_python
->>>>>>> b5875086
 :: Allow forcing a specific Python version through the environment variable
 :: PW_BOOTSTRAP_PYTHON. Otherwise, use the system Python if one exists.
 if not "%PW_BOOTSTRAP_PYTHON%" == "" (
